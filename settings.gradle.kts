--- conflicted
+++ resolved
@@ -9,50 +9,6 @@
     id("org.gradle.toolchains.foojay-resolver-convention") version "0.5.0"
 }
 
-<<<<<<< HEAD
-dependencyResolutionManagement {
-    versionCatalogs {
-        create("libs") {
-            // Plugins
-            version("kotlin", "2.1.21")
-            plugin("multiplatform", "org.jetbrains.kotlin.multiplatform").versionRef("kotlin")
-            plugin("serialization", "org.jetbrains.kotlin.plugin.serialization").versionRef("kotlin")
-            plugin("kover", "org.jetbrains.kotlinx.kover").version("0.8.3")
-            plugin("detekt", "io.gitlab.arturbosch.detekt").version("1.23.8")
-            plugin("dokka", "org.jetbrains.dokka").version("2.0.0")
-            plugin("ksp", "com.google.devtools.ksp").version("2.1.21-2.0.2")
-            plugin("maven", "com.vanniktech.maven.publish").version("0.30.0")
-
-            // Kaccelero
-            version("kaccelero", "0.6.8")
-            library("kaccelero-core", "dev.kaccelero", "core").versionRef("kaccelero")
-
-            // Ktor
-            version("ktor", "3.1.3")
-            library("ktor-serialization-kotlinx-json", "io.ktor", "ktor-serialization-kotlinx-json").versionRef("ktor")
-            library("ktor-client-websockets", "io.ktor", "ktor-client-websockets").versionRef("ktor")
-            library("ktor-client-content-negotiation", "io.ktor", "ktor-client-content-negotiation").versionRef("ktor")
-            library("ktor-client-apache", "io.ktor", "ktor-client-apache").versionRef("ktor")
-            library("ktor-client-cio", "io.ktor", "ktor-client-cio").versionRef("ktor")
-            library("ktor-client-js", "io.ktor", "ktor-client-js").versionRef("ktor")
-            library("ktor-client-darwin", "io.ktor", "ktor-client-darwin").versionRef("ktor")
-            library("ktor-client-curl", "io.ktor", "ktor-client-curl").versionRef("ktor")
-            library("ktor-client-winhttp", "io.ktor", "ktor-client-winhttp").versionRef("ktor")
-
-            // Tests
-            library("tests-mockk", "io.mockk:mockk:1.13.12")
-            library("tests-jsoup", "org.jsoup:jsoup:1.16.2")
-            library("tests-coroutines", "org.jetbrains.kotlinx:kotlinx-coroutines-test:1.9.0")
-
-            // Others
-            library("kotlinx-io", "org.jetbrains.kotlinx:kotlinx-io-core:0.7.0")
-            library("zstd", "com.github.luben:zstd-jni:1.5.7-4")
-        }
-    }
-}
-
-=======
->>>>>>> 8d2fd76d
 rootProject.name = "kdriver"
 includeBuild("cdp-generate")
 include(":cdp")
